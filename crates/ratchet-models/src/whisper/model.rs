--- conflicted
+++ resolved
@@ -315,7 +315,6 @@
         4356, 436, 366, 264, 1101, 436, 366, 13, 50500,
     ];
 
-    /*
     #[test]
     pub fn whisper_end_to_end() {
         log_init();
@@ -347,7 +346,7 @@
 
         println!("{}", transcript.formatted.unwrap());
         println!("Processing time: {:?}", transcript.processing_time);
-    }*/
+    }
 
     #[test]
     pub fn convert_ggml_f32_to_wq8() {
@@ -372,7 +371,7 @@
 
         let mut dst_path = src_path.clone();
         dst_path.pop();
-        dst_path = dst_path.join("tiny_f32.bin");
+        dst_path = dst_path.join("tiny_q8.bin");
         println!("DST: {:?}", dst_path);
 
         let v3 = false;
@@ -381,13 +380,8 @@
             "decoder.token_embedding.weight",
             vec![[0, pad_size], [0, 0]],
         )]);
-<<<<<<< HEAD
-
-        Converter::convert::<_, Whisper>(src_path, dst_path, Quantization::SInt8, to_quant, to_pad)
-=======
-        let quantization = Quantization::None;
+        let quantization = Quantization::SInt8;
         Converter::convert::<_, Whisper>(src_path, dst_path, quantization, to_quant, to_pad)
->>>>>>> 7f1b1b64
             .unwrap();
     }
 }