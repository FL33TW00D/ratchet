--- conflicted
+++ resolved
@@ -192,28 +192,17 @@
         m.insert("add_scalar", include_str!(r"../kernels/add_scalar.wgsl"));
         m.insert("sgemm_vec2", include_str!(r"../kernels/sgemm_vec2.wgsl"));
         m.insert(
-<<<<<<< HEAD
-            "slice_scalar",
-            include_str!(
-                r"/Users/fleetwood/Code/ratchet/crates/ratchet-core/kernels/slice_scalar.wgsl"
-            ),
-        );
-        m.insert(
-            "sgemm_vec4",
-            include_str!(
-                r"/Users/fleetwood/Code/ratchet/crates/ratchet-core/kernels/sgemm_vec4.wgsl"
-            ),
-=======
             "softmax_vec2",
             include_str!(r"../kernels/softmax_vec2.wgsl"),
->>>>>>> fcf777c5
+        );
+        m.insert(
+            "slice_scalar",
+            include_str!(r"../kernels/slice_scalar.wgsl"),
         );
         m.insert("sgemm_vec4", include_str!(r"../kernels/sgemm_vec4.wgsl"));
         m.insert(
             "permute_scalar",
-            include_str!(
-                r"/Users/fleetwood/Code/ratchet/crates/ratchet-core/kernels/permute_scalar.wgsl"
-            ),
+            include_str!(r"../kernels/permute_scalar.wgsl"),
         );
         m.insert(
             "softmax_scalar",
