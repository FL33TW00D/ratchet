--- conflicted
+++ resolved
@@ -158,16 +158,6 @@
         let bias = Tensor::randn::<f32>(shape![Cout], Device::CPU);
         let ground = ground_truth(&input, &weight, &bias, stride, 1).unwrap();
 
-<<<<<<< HEAD
-        let input = input.to(device)?;
-        let weight = weight.to(device)?;
-        let bias = bias.to(device)?;
-        let ours = input.conv1d(&weight, Some(&bias), stride, 1)?;
-        ours.resolve()?;
-        let tol = 1e-3;
-        ground.all_close(&ours.to(&Device::CPU)?, tol, tol).unwrap();
-        Ok(())
-=======
         let input = input.to(device).unwrap();
         let weight = weight.to(device).unwrap();
         let bias = bias.to(device).unwrap();
@@ -178,7 +168,6 @@
         println!("ours = {:?}", ours);
         println!("ground = {:?}", ground);
         ground.all_close(&ours, 5e-3, 5e-3).unwrap();
->>>>>>> ee9ff0ca
     }
 
     #[derive(Arbitrary, Debug)]
